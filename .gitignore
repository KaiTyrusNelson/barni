*.pyc
*~
*.pkl
*.gzip
*.gz
*.swp
*.so
build
dist
*.egg-info
eggs/
.DS_Store
.idea
cli
# Sphinx documentation
docs/_build
*generated/
work/
pyinstaller/
.tox
extensions/*.c
.coverage
<<<<<<< HEAD
htmlcov/
=======
.nox/
coverage.xml
>>>>>>> 09de0798
<|MERGE_RESOLUTION|>--- conflicted
+++ resolved
@@ -20,9 +20,6 @@
 .tox
 extensions/*.c
 .coverage
-<<<<<<< HEAD
 htmlcov/
-=======
 .nox/
-coverage.xml
->>>>>>> 09de0798
+coverage.xml